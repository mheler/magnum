--- conflicted
+++ resolved
@@ -11,11 +11,6 @@
 tenant = admin
 pass = secrete
 [magnum]
-<<<<<<< HEAD
 image_id = fedora-21-atomic-5
 nic_id = public
-=======
-image_id = fedora-21-atomic-3
-nic_id = public
-keypair_id = default
->>>>>>> 87db6322
+keypair_id = default